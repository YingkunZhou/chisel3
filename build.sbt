// See LICENSE for license details.

enablePlugins(SiteScaladocPlugin)

enablePlugins(GhpagesPlugin)

def scalacOptionsVersion(scalaVersion: String): Seq[String] = {
  Seq() ++ {
    // If we're building with Scala > 2.11, enable the compile option
    //  switch to support our anonymous Bundle definitions:
    //  https://github.com/scala/bug/issues/10047
    CrossVersion.partialVersion(scalaVersion) match {
      case Some((2, scalaMajor: Int)) if scalaMajor < 12 => Seq()
      case _ => Seq("-Xsource:2.11")
    }
  }
}

def javacOptionsVersion(scalaVersion: String): Seq[String] = {
  Seq() ++ {
    // Scala 2.12 requires Java 8. We continue to generate
    //  Java 7 compatible code for Scala 2.11
    //  for compatibility with old clients.
    CrossVersion.partialVersion(scalaVersion) match {
      case Some((2, scalaMajor: Int)) if scalaMajor < 12 =>
        Seq("-source", "1.7", "-target", "1.7")
      case _ =>
        Seq("-source", "1.8", "-target", "1.8")
    }
  }
}

lazy val commonSettings = Seq (
  organization := "edu.berkeley.cs",
<<<<<<< HEAD
  version := "3.0-SNAPSHOT_2017-08-16",
  git.remoteRepo := "git@github.com:ucb-bar/chisel3.git",
  autoAPIMappings := true,
  scalaVersion := "2.11.11",
  resolvers ++= Seq(
    Resolver.sonatypeRepo("snapshots"),
    Resolver.sonatypeRepo("releases")
  ),
  scalacOptions := Seq("-deprecation", "-feature"),
=======
  version := "3.1-SNAPSHOT",
  git.remoteRepo := "git@github.com:freechipsproject/chisel3.git",
  autoAPIMappings := true,
  scalaVersion := "2.11.11",
  crossScalaVersions := Seq("2.11.11", "2.12.3"),
  scalacOptions := Seq("-deprecation", "-feature") ++ scalacOptionsVersion(scalaVersion.value),
>>>>>>> 6a576422
  libraryDependencies += "org.scala-lang" % "scala-reflect" % scalaVersion.value,
  addCompilerPlugin("org.scalamacros" % "paradise" % "2.1.0" cross CrossVersion.full),
  // Use the root project's unmanaged base for all sub-projects.
  unmanagedBase := (unmanagedBase in root).value,
  // Since we want to examine the classpath to determine if a dependency on firrtl is required,
  //  this has to be a Task setting.
  //  Fortunately, allDependencies is a Task Setting, so we can modify that.
  allDependencies := {
    allDependencies.value ++ Seq("firrtl").collect {
      // If we have an unmanaged jar file on the classpath, assume we're to use that,
      case dep: String if !(unmanagedClasspath in Compile).value.toString.contains(s"$dep.jar") =>
        //  otherwise let sbt fetch the appropriate version.
        "edu.berkeley.cs" %% dep % sys.props.getOrElse(dep + "Version", defaultVersions(dep))
    }
  }
)

lazy val publishSettings = Seq (
  publishMavenStyle := true,
  publishArtifact in Test := false,
  pomIncludeRepository := { x => false },
  pomExtra := <url>http://chisel.eecs.berkeley.edu/</url>
    <licenses>
      <license>
        <name>BSD-style</name>
        <url>http://www.opensource.org/licenses/bsd-license.php</url>
        <distribution>repo</distribution>
      </license>
    </licenses>
    <scm>
      <url>https://github.com/freechipsproject/chisel3.git</url>
      <connection>scm:git:github.com/freechipsproject/chisel3.git</connection>
    </scm>
    <developers>
      <developer>
        <id>jackbackrack</id>
        <name>Jonathan Bachrach</name>
        <url>http://www.eecs.berkeley.edu/~jrb/</url>
      </developer>
    </developers>,

  publishTo := {
    val v = version.value
    val nexus = "https://oss.sonatype.org/"
    if (v.trim.endsWith("SNAPSHOT")) {
      Some("snapshots" at nexus + "content/repositories/snapshots")
    }
    else {
      Some("releases" at nexus + "service/local/staging/deploy/maven2")
    }
  }
)

val defaultVersions = Map("firrtl" -> "1.0-SNAPSHOT_2017-08-16")

lazy val chiselSettings = Seq (
  name := "chisel3",

  // Provide a managed dependency on X if -DXVersion="" is supplied on the command line.
  libraryDependencies ++= (Seq("firrtl").map {
  dep: String => "edu.berkeley.cs" %% dep % sys.props.getOrElse(dep + "Version", defaultVersions(dep)) }),

  libraryDependencies ++= Seq(
    "org.scalatest" %% "scalatest" % "3.0.1" % "test",
    "org.scalacheck" %% "scalacheck" % "1.13.4" % "test",
    "com.github.scopt" %% "scopt" % "3.6.0"
  ),

  // Tests from other projects may still run concurrently.
  parallelExecution in Test := true,

  javacOptions ++= javacOptionsVersion(scalaVersion.value)
)

lazy val coreMacros = (project in file("coreMacros")).
  settings(commonSettings: _*).
  settings(publishArtifact := false)

lazy val chiselFrontend = (project in file("chiselFrontend")).
  settings(commonSettings: _*).
  settings(publishArtifact := false).
  dependsOn(coreMacros)

// This will always be the root project, even if we are a sub-project.
lazy val root = RootProject(file("."))

lazy val chisel = (project in file(".")).
  enablePlugins(BuildInfoPlugin).
  enablePlugins(ScalaUnidocPlugin).
  settings(
    buildInfoPackage := name.value,
    buildInfoOptions += BuildInfoOption.BuildTime,
    buildInfoUsePackageAsPath := true,
    buildInfoKeys := Seq[BuildInfoKey](buildInfoPackage, version, scalaVersion, sbtVersion)
  ).
  settings(commonSettings: _*).
  settings(chiselSettings: _*).
  settings(publishSettings: _*).
  // Prevent separate JARs from being generated for coreMacros and chiselFrontend.
  dependsOn(coreMacros % "compile-internal;test-internal").
  dependsOn(chiselFrontend % "compile-internal;test-internal").
  // The following is required until sbt-scoverage correctly deals with inDependencies
  // Unfortunately, it also revives publishing of the subproject jars. Disable until the latter is resolved (again).
  //aggregate(coreMacros, chiselFrontend).
  settings(
    scalacOptions in Test ++= Seq("-language:reflectiveCalls"),
    scalacOptions in Compile in doc ++= Seq(
      "-diagrams",
      "-diagrams-max-classes", "25",
      "-doc-version", version.value,
      "-doc-title", name.value,
      "-doc-root-content", baseDirectory.value+"/root-doc.txt"
    ),
    aggregate in doc := false,
    // Include macro classes, resources, and sources main JAR.
    mappings in (Compile, packageBin) ++= (mappings in (coreMacros, Compile, packageBin)).value,
    mappings in (Compile, packageSrc) ++= (mappings in (coreMacros, Compile, packageSrc)).value,
    mappings in (Compile, packageBin) ++= (mappings in (chiselFrontend, Compile, packageBin)).value,
    mappings in (Compile, packageSrc) ++= (mappings in (chiselFrontend, Compile, packageSrc)).value,
    // Export the packaged JAR so projects that depend directly on Chisel project (rather than the
    // published artifact) also see the stuff in coreMacros and chiselFrontend.
    exportJars := true
  )
// We need the following for the release version that uses sbt to invoke firrtl.
// sbt doesn't deal well with multiple simulataneous invocations for the same user

  parallelExecution in Test := false<|MERGE_RESOLUTION|>--- conflicted
+++ resolved
@@ -32,24 +32,16 @@
 
 lazy val commonSettings = Seq (
   organization := "edu.berkeley.cs",
-<<<<<<< HEAD
-  version := "3.0-SNAPSHOT_2017-08-16",
-  git.remoteRepo := "git@github.com:ucb-bar/chisel3.git",
+  version := "3.0-SNAPSHOT_2017-09-14",
+  git.remoteRepo := "git@github.com:freechipsproject/chisel3.git",
   autoAPIMappings := true,
   scalaVersion := "2.11.11",
+  crossScalaVersions := Seq("2.11.11", "2.12.3"),
   resolvers ++= Seq(
     Resolver.sonatypeRepo("snapshots"),
     Resolver.sonatypeRepo("releases")
   ),
-  scalacOptions := Seq("-deprecation", "-feature"),
-=======
-  version := "3.1-SNAPSHOT",
-  git.remoteRepo := "git@github.com:freechipsproject/chisel3.git",
-  autoAPIMappings := true,
-  scalaVersion := "2.11.11",
-  crossScalaVersions := Seq("2.11.11", "2.12.3"),
   scalacOptions := Seq("-deprecation", "-feature") ++ scalacOptionsVersion(scalaVersion.value),
->>>>>>> 6a576422
   libraryDependencies += "org.scala-lang" % "scala-reflect" % scalaVersion.value,
   addCompilerPlugin("org.scalamacros" % "paradise" % "2.1.0" cross CrossVersion.full),
   // Use the root project's unmanaged base for all sub-projects.
@@ -103,7 +95,7 @@
   }
 )
 
-val defaultVersions = Map("firrtl" -> "1.0-SNAPSHOT_2017-08-16")
+val defaultVersions = Map("firrtl" -> "1.0-SNAPSHOT_2017-09-14")
 
 lazy val chiselSettings = Seq (
   name := "chisel3",
