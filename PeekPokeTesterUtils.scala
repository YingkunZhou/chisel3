--- conflicted
+++ resolved
@@ -20,21 +20,13 @@
     case b: Bundle => b.elements.toSeq flatMap {case (n, e) => apply(s"${name}_$n", e)}
     case v: Vec[_] => v.zipWithIndex flatMap {case (e, i) => apply(s"${name}_$i", e)}
   }
-<<<<<<< HEAD
-  def apply(dut: Module): Seq[(Element, String)] = apply("io", dut.io)
-}
-
-private[iotesters] object getPorts {
-  def apply(dut: Module): (Seq[Element], Seq[Element]) = getDataNames(dut).unzip._1 partition (_.dir == INPUT)
-=======
-  def apply(dut: Module, separator: String = "."): Seq[(Data, String)] =
+  def apply(dut: Module, separator: String = "."): Seq[(Element, String)] =
     apply(dut.io.pathName replace (".", separator), dut.io)
 }
 
 private[iotesters] object getPorts {
   def apply(dut: Module, separator: String = ".") =
     getDataNames(dut, separator) partition (_._1.dir == chisel3.INPUT)
->>>>>>> 6a610741
 }
 
 private[iotesters] object flatten {
