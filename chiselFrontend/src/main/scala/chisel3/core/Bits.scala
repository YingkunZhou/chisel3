--- conflicted
+++ resolved
@@ -540,7 +540,6 @@
         throwException(s"cannot call $this.asFixedPoint(binaryPoint=$binaryPoint), you must specify a known binaryPoint")
     }
   }
-<<<<<<< HEAD
   override def do_asInterval(binaryPoint: BinaryPoint, range: Range)(implicit sourceInfo: SourceInfo): Interval = {
     binaryPoint match {
       case KnownBinaryPoint(value) =>
@@ -558,12 +557,10 @@
       case _ => that.asUInt
     })
     res
-=======
-
+  }
   private[core] override def connectFromBits(that: Bits)(implicit sourceInfo: SourceInfo,
       compileOptions: CompileOptions): Unit = {
     this := that.asUInt
->>>>>>> b572319a
   }
 }
 
@@ -1052,7 +1049,6 @@
 
 }
 
-<<<<<<< HEAD
 //scalastyle:off number.of.methods
 /**
   * A sealed class representing a fixed point number that has a bit width and a binary point
@@ -1255,7 +1251,8 @@
     result
   }
 
-=======
+}
+
 /** Data type for representing bidirectional bitvectors of a given width
   *
   * Analog support is limited to allowing wiring up of Verilog BlackBoxes with bidirectional (inout)
@@ -1297,7 +1294,7 @@
     throwException("Analog does not support asUInt")
 
   private[core] override def connectFromBits(that: Bits)(implicit sourceInfo: SourceInfo,
-      compileOptions: CompileOptions): Unit = {
+                                                         compileOptions: CompileOptions): Unit = {
     throwException("Analog does not support connectFromBits")
   }
 
@@ -1309,5 +1306,4 @@
   */
 object Analog {
   def apply(width: Width): Analog = new Analog(width)
->>>>>>> b572319a
-}+}
