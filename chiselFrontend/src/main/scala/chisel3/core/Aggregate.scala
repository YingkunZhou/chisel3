--- conflicted
+++ resolved
@@ -250,7 +250,6 @@
   for ((elt, i) <- self.zipWithIndex)
     elt.setRef(this, i)
 
-<<<<<<< HEAD
   /** Default "pretty-print" implementation
     * Analogous to printing a Seq
     * Results in "Vec(elt0, elt1, ...)"
@@ -260,7 +259,8 @@
       if (length == 0) List.empty[Printable]
       else self flatMap (e => List(e.toPrintable, PString(", "))) dropRight 1
     PString("Vec(") + Printables(elts) + PString(")")
-=======
+  }
+
   /** A reduce operation in a tree like structure instead of sequentially
     * @example An adder tree
     * {{{
@@ -293,7 +293,6 @@
       }).toSeq )
     }
     curLayer(0)
->>>>>>> 3d15e23f
   }
 }
 
